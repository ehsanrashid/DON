--- conflicted
+++ resolved
@@ -529,11 +529,7 @@
                                && (ei.pi->semiopen_side<C> (f, _file (s) < f) == 0)
                                )
                             {
-<<<<<<< HEAD
-                                score -= (RookTrappedPenalty - mk_score (mob * 8, 0)) * (1 + !pos.can_castle (C));
-=======
                                 score -= (RookTrappedPenalty - mk_score (mob * 8, 0)) * (1 + (R_1 == r && !pos.can_castle (C)));
->>>>>>> 8188a073
                             }
                         }
                     }
