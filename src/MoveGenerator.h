#ifdef _MSC_VER
#   pragma once
#endif

#ifndef _MOVE_GENERATOR_H_INC_
#define _MOVE_GENERATOR_H_INC_

#include "Type.h"

class Position;

const u08   MAX_MOVES   = 255;

struct ValMove
{
public:
    Move    move;
    Value   value;

    // Unary predicate functor used by std::partition to split positive(+ve) scores from
    // remaining ones so to sort separately the two sets, and with the second sort delayed.
    inline bool operator() (const ValMove &vm) { return (vm.value > VALUE_ZERO); }

    friend bool operator<  (const ValMove &vm1, const ValMove &vm2) { return (vm1.value <  vm2.value); }
    friend bool operator>  (const ValMove &vm1, const ValMove &vm2) { return (vm1.value >  vm2.value); }
    friend bool operator<= (const ValMove &vm1, const ValMove &vm2) { return (vm1.value <= vm2.value); }
    friend bool operator>= (const ValMove &vm1, const ValMove &vm2) { return (vm1.value >= vm2.value); }
    friend bool operator== (const ValMove &vm1, const ValMove &vm2) { return (vm1.value == vm2.value); }
    friend bool operator!= (const ValMove &vm1, const ValMove &vm2) { return (vm1.value != vm2.value); }

};

namespace MoveGenerator {

    // Types of Generator
    enum GenT : u08
    {
        // PSEUDO-LEGAL MOVES
        RELAX,       // Normal moves.
        EVASION,     // Save the friendly king from check
        CAPTURE,     // Change material balance where an enemy piece is captured.
        QUIET,       // Do not capture pieces but under-promotion is allowed.
        CHECK,       // Checks the enemy King in any way possible.
        QUIET_CHECK, // Do not change material and only checks the enemy King (no capture or promotion).

        // ------------------------
        LEGAL        // Legal moves

    };

    template<GenT GT>
    extern ValMove* generate (ValMove *moves, const Position &pos);

    // The MoveList struct is a simple wrapper around generate(). It sometimes comes
    // in handy to use this class instead of the low level generate() function.
    template<GenT GT>
    struct MoveList
    {

    private:
        ValMove  moves[MAX_MOVES]
                , *curr
                , *last;

    public:

        explicit MoveList (const Position &pos)
            : curr (moves)
            , last (generate<GT> (moves, pos))
        {
            last->move = MOVE_NONE;
        }

        inline void operator++ () { ++curr; }
        inline void operator-- () { --curr; }

        inline Move operator* () const { return curr->move; }

        inline u16 size       () const { return last - moves; }

        bool contains (Move m) const
        {
            for (const ValMove *itr = moves; itr != last; ++itr)
            {
                if (itr->move == m) return true;
            }
            return false;
        }

        //template<class charT, class Traits, GenT GT>
        //friend std::basic_ostream<charT, Traits>&
<<<<<<< HEAD
        //    operator<< (std::basic_ostream<charT, Traits> &os, MoveList<GT> &movelist)
        //{
        //    ValMove *curr = movelist.curr;
        //    for ( ; *movelist; ++movelist)
        //    {
        //        os << *movelist << std::endl;
        //    }
        //    movelist.curr = curr;
        //    return os;
        //}
=======
        //    operator<< (std::basic_ostream<charT, Traits> &os, MoveList<GT> &movelist);
>>>>>>> af565ee1
    };

    //template<class charT, class Traits, GenT GT>
    //inline std::basic_ostream<charT, Traits>&
    //    operator<< (std::basic_ostream<charT, Traits> &os, MoveList<GT> &movelist)
    //{
    //    ValMove *curr = movelist.curr;
    //    for ( ; *movelist; ++movelist)
    //    {
    //        os << *movelist << std::endl;
    //    }
    //    movelist.curr = curr;
    //    return os;
    //}
}

#endif // _MOVE_GENERATOR_H_INC_<|MERGE_RESOLUTION|>--- conflicted
+++ resolved
@@ -89,20 +89,7 @@
 
         //template<class charT, class Traits, GenT GT>
         //friend std::basic_ostream<charT, Traits>&
-<<<<<<< HEAD
-        //    operator<< (std::basic_ostream<charT, Traits> &os, MoveList<GT> &movelist)
-        //{
-        //    ValMove *curr = movelist.curr;
-        //    for ( ; *movelist; ++movelist)
-        //    {
-        //        os << *movelist << std::endl;
-        //    }
-        //    movelist.curr = curr;
-        //    return os;
-        //}
-=======
         //    operator<< (std::basic_ostream<charT, Traits> &os, MoveList<GT> &movelist);
->>>>>>> af565ee1
     };
 
     //template<class charT, class Traits, GenT GT>
