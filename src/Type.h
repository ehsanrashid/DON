--- conflicted
+++ resolved
@@ -475,7 +475,7 @@
 
 //inline void org_sq  (Move &m, Square org) { m &= 0xF03F; m |= (org << 6); }
 //inline void dst_sq  (Move &m, Square dst) { m &= 0xFFC0; m |= (dst << 0); }
-inline void promote (Move &m, PieceT pt)  { m &= 0x0FFF; m |= (PROMOTE | ((pt - NIHT) & ROOK) << 12); }
+inline void promote (Move &m, PieceT pt)  { m &= 0x0FFF; m |= (PROMOTE | (pt - NIHT) << 12); }
 //inline void mtype   (Move &m, MoveT mt)   { m &= ~PROMOTE; m |= mt; }
 //inline Move operator~ (Move m)
 //{
@@ -499,11 +499,7 @@
 template<MoveT MT>
 inline Move mk_move (Square org, Square dst, PieceT pt) { return MOVE_NONE; }
 template<>
-<<<<<<< HEAD
-inline Move mk_move<PROMOTE> (Square org, Square dst, PieceT pt) { return Move(PROMOTE | ((((u16(pt) - u16(NIHT)) << 6) | u16(org)) << 6) | u16(dst)); }
-=======
-inline Move mk_move<PROMOTE> (Square org, Square dst, PieceT pt) { return Move(PROMOTE | (((((pt - NIHT) & ROOK) << 6) | u16(org)) << 6) | u16(dst)); }
->>>>>>> 7d73ba41
+inline Move mk_move<PROMOTE> (Square org, Square dst, PieceT pt) { return Move(PROMOTE | ((((pt - NIHT) << 6) | u16(org)) << 6) | u16(dst)); }
 
 inline Move mk_move (Square org, Square dst) { return mk_move<NORMAL> (org, dst); }
 
