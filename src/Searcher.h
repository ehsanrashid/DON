--- conflicted
+++ resolved
@@ -107,15 +107,8 @@
             : nodes (U64(0))
             , new_value (-VALUE_INFINITE)
             , old_value (-VALUE_INFINITE)
-<<<<<<< HEAD
-        {
-            pv.push_back (m);
-            pv.push_back (MOVE_NONE);
-        }
-=======
             , pv (1, m)
         {}
->>>>>>> 0648ab87
         
         // Ascending Sort
 
